// Copyright (c) 2011 The LevelDB Authors. All rights reserved.
// Use of this source code is governed by a BSD-style license that can be
// found in the LICENSE file. See the AUTHORS file for names of contributors.

#include "db/db_impl.h"

#include <stdint.h>
#include <stdio.h>

#include <algorithm>
#include <atomic>
#include <set>
#include <string>
#include <vector>

#include "db/builder.h"
#include "db/db_iter.h"
#include "db/dbformat.h"
#include "db/filename.h"
#include "db/log_reader.h"
#include "db/log_writer.h"
#include "db/memtable.h"
#include "db/table_cache.h"
#include "db/version_set.h"
#include "db/write_batch_internal.h"
#include "leveldb/db.h"
#include "leveldb/env.h"
#include "leveldb/status.h"
#include "leveldb/table.h"
#include "leveldb/table_builder.h"
#include "port/port.h"
#include "table/block.h"
#include "table/merger.h"
#include "table/two_level_iterator.h"
#include "util/coding.h"
#include "util/logging.h"
#include "util/mutexlock.h"

namespace leveldb {

const int kNumNonTableCacheFiles = 10;

// Information kept for every waiting writer
struct DBImpl::Writer {
  explicit Writer(port::Mutex* mu)
      : batch(nullptr), sync(false), done(false), cv(mu) {}

  Status status;
  WriteBatch* batch;
  bool sync;
  bool done;
  port::CondVar cv;
};

struct DBImpl::CompactionState {
  // Files produced by compaction
  struct Output {
    uint64_t number;
    uint64_t file_size;
    InternalKey smallest, largest;
  };

  Output* current_output() { return &outputs[outputs.size() - 1]; }

  explicit CompactionState(Compaction* c)
      : compaction(c),
        smallest_snapshot(0),
        outfile(nullptr),
        builder(nullptr),
        total_bytes(0) {}

  Compaction* const compaction;

  // Sequence numbers < smallest_snapshot are not significant since we
  // will never have to service a snapshot below smallest_snapshot.
  // Therefore if we have seen a sequence number S <= smallest_snapshot,
  // we can drop all entries for the same key with sequence numbers < S.
  SequenceNumber smallest_snapshot;

  std::vector<Output> outputs;

  // State kept for output being generated
  WritableFile* outfile;
  TableBuilder* builder;

  uint64_t total_bytes;
};

// Fix user-supplied options to be reasonable
template <class T, class V>
static void ClipToRange(T* ptr, V minvalue, V maxvalue) {
  if (static_cast<V>(*ptr) > maxvalue) *ptr = maxvalue;
  if (static_cast<V>(*ptr) < minvalue) *ptr = minvalue;
}
Options SanitizeOptions(const std::string& dbname,
                        const InternalKeyComparator* icmp,
                        const InternalFilterPolicy* ipolicy,
                        const Options& src) {
  Options result = src;
  result.comparator = icmp;
  result.filter_policy = (src.filter_policy != nullptr) ? ipolicy : nullptr;
  ClipToRange(&result.max_open_files, 64 + kNumNonTableCacheFiles, 50000);
  ClipToRange(&result.write_buffer_size, 64 << 10, 1 << 30);
  ClipToRange(&result.max_file_size, 1 << 20, 1 << 30);
  ClipToRange(&result.block_size, 1 << 10, 4 << 20);
  if (result.info_log == nullptr) {
    // Open a log file in the same directory as the db
    src.env->CreateDir(dbname);  // In case it does not exist
    src.env->RenameFile(InfoLogFileName(dbname), OldInfoLogFileName(dbname));
    Status s = src.env->NewLogger(InfoLogFileName(dbname), &result.info_log);
    if (!s.ok()) {
      // No place suitable for logging
      result.info_log = nullptr;
    }
  }
  if (result.block_cache == nullptr) {
    result.block_cache = NewLRUCache(8 << 20);
  }
  return result;
}

static int TableCacheSize(const Options& sanitized_options) {
  // Reserve ten files or so for other uses and give the rest to TableCache.
  return sanitized_options.max_open_files - kNumNonTableCacheFiles;
}

DBImpl::DBImpl(const Options& raw_options, const std::string& dbname)
    : env_(raw_options.env),
      internal_comparator_(raw_options.comparator),
      internal_filter_policy_(raw_options.filter_policy),
      options_(SanitizeOptions(dbname, &internal_comparator_,
                               &internal_filter_policy_, raw_options)),
      owns_info_log_(options_.info_log != raw_options.info_log),
      owns_cache_(options_.block_cache != raw_options.block_cache),
      dbname_(dbname),
      table_cache_(new TableCache(dbname_, options_, TableCacheSize(options_))),
      db_lock_(nullptr),
      shutting_down_(false),
      background_work_finished_signal_(&mutex_),
      mem_(nullptr),
      imm_(nullptr),
      has_imm_(false),
      logfile_(nullptr),
      logfile_number_(0),
      log_(nullptr),
      seed_(0),
      tmp_batch_(new WriteBatch),
      background_compaction_scheduled_(false),
      manual_compaction_(nullptr),
      versions_(new VersionSet(dbname_, &options_, table_cache_,
                               &internal_comparator_)) {}

DBImpl::~DBImpl() {
  // Wait for background work to finish.
  mutex_.Lock();
  shutting_down_.store(true, std::memory_order_release);
  while (background_compaction_scheduled_) {
    background_work_finished_signal_.Wait();
  }
  mutex_.Unlock();

  if (db_lock_ != nullptr) {
    env_->UnlockFile(db_lock_);
  }

  delete versions_;
  if (mem_ != nullptr) mem_->Unref();
  if (imm_ != nullptr) imm_->Unref();
  delete tmp_batch_;
  delete log_;
  delete logfile_;
  delete table_cache_;

  if (owns_info_log_) {
    delete options_.info_log;
  }
  if (owns_cache_) {
    delete options_.block_cache;
  }
}

Status DBImpl::NewDB() {
  VersionEdit new_db;
  new_db.SetComparatorName(user_comparator()->Name());
  new_db.SetLogNumber(0);
  new_db.SetNextFile(2);
  new_db.SetLastSequence(0);

  const std::string manifest = DescriptorFileName(dbname_, 1);
  WritableFile* file;
  Status s = env_->NewWritableFile(manifest, &file);
  if (!s.ok()) {
    return s;
  }
  {
    log::Writer log(file);
    std::string record;
    new_db.EncodeTo(&record);
    s = log.AddRecord(record);
    if (s.ok()) {
      s = file->Close();
    }
  }
  delete file;
  if (s.ok()) {
    // Make "CURRENT" file that points to the new manifest file.
    s = SetCurrentFile(env_, dbname_, 1);
  } else {
    env_->DeleteFile(manifest);
  }
  return s;
}

void DBImpl::MaybeIgnoreError(Status* s) const {
  if (s->ok() || options_.paranoid_checks) {
    // No change needed
  } else {
    Log(options_.info_log, "Ignoring error %s", s->ToString().c_str());
    *s = Status::OK();
  }
}

void DBImpl::DeleteObsoleteFiles() {
  mutex_.AssertHeld();

  if (!bg_error_.ok()) {
    // After a background error, we don't know whether a new version may
    // or may not have been committed, so we cannot safely garbage collect.
    return;
  }

  const uint64_t log_number = versions_->LogNumber();
  const uint64_t prev_log_number = versions_->PrevLogNumber();
  const uint64_t manifest_file_number = versions_->ManifestFileNumber();

  // Make a set of all of the live files
  std::set<uint64_t> live = pending_outputs_;
  versions_->AddLiveFiles(&live);

  std::vector<std::string> filenames;
<<<<<<< HEAD
  env_->GetChildren(dbname_, &filenames); // Ignoring errors on purpose

  // Unlock while deleting obsolete files
  mutex_.Unlock();

=======
  env_->GetChildren(dbname_, &filenames);  // Ignoring errors on purpose
>>>>>>> c00e177f
  uint64_t number;
  FileType type;
  for (size_t i = 0; i < filenames.size(); i++) {
    if (ParseFileName(filenames[i], &number, &type)) {
      bool keep = true;
      switch (type) {
        case kLogFile:
          keep = ((number >= log_number) ||
                  (number == prev_log_number));
          break;
        case kDescriptorFile:
          // Keep my manifest file, and any newer incarnations'
          // (in case there is a race that allows other incarnations)
          keep = (number >= manifest_file_number);
          break;
        case kTableFile:
          keep = (live.find(number) != live.end());
          break;
        case kTempFile:
          // Any temp files that are currently being written to must
          // be recorded in pending_outputs_, which is inserted into "live"
          keep = (live.find(number) != live.end());
          break;
        case kCurrentFile:
        case kDBLockFile:
        case kInfoLogFile:
          keep = true;
          break;
      }

      if (!keep) {
        if (type == kTableFile) {
          table_cache_->Evict(number);
        }
        Log(options_.info_log, "Delete type=%d #%lld\n", static_cast<int>(type),
            static_cast<unsigned long long>(number));
        env_->DeleteFile(dbname_ + "/" + filenames[i]);
      }
    }
  }
  mutex_.Lock();
}

Status DBImpl::Recover(VersionEdit* edit, bool* save_manifest) {
  mutex_.AssertHeld();

  // Ignore error from CreateDir since the creation of the DB is
  // committed only when the descriptor is created, and this directory
  // may already exist from a previous failed creation attempt.
  env_->CreateDir(dbname_);
  assert(db_lock_ == nullptr);
  Status s = env_->LockFile(LockFileName(dbname_), &db_lock_);
  if (!s.ok()) {
    return s;
  }

  if (!env_->FileExists(CurrentFileName(dbname_))) {
    if (options_.create_if_missing) {
      s = NewDB();
      if (!s.ok()) {
        return s;
      }
    } else {
      return Status::InvalidArgument(
          dbname_, "does not exist (create_if_missing is false)");
    }
  } else {
    if (options_.error_if_exists) {
      return Status::InvalidArgument(dbname_,
                                     "exists (error_if_exists is true)");
    }
  }

  s = versions_->Recover(save_manifest);
  if (!s.ok()) {
    return s;
  }
  SequenceNumber max_sequence(0);

  // Recover from all newer log files than the ones named in the
  // descriptor (new log files may have been added by the previous
  // incarnation without registering them in the descriptor).
  //
  // Note that PrevLogNumber() is no longer used, but we pay
  // attention to it in case we are recovering a database
  // produced by an older version of leveldb.
  const uint64_t min_log = versions_->LogNumber();
  const uint64_t prev_log = versions_->PrevLogNumber();
  std::vector<std::string> filenames;
  s = env_->GetChildren(dbname_, &filenames);
  if (!s.ok()) {
    return s;
  }
  std::set<uint64_t> expected;
  versions_->AddLiveFiles(&expected);
  uint64_t number;
  FileType type;
  std::vector<uint64_t> logs;
  for (size_t i = 0; i < filenames.size(); i++) {
    if (ParseFileName(filenames[i], &number, &type)) {
      expected.erase(number);
      if (type == kLogFile && ((number >= min_log) || (number == prev_log)))
        logs.push_back(number);
    }
  }
  if (!expected.empty()) {
    char buf[50];
    snprintf(buf, sizeof(buf), "%d missing files; e.g.",
             static_cast<int>(expected.size()));
    return Status::Corruption(buf, TableFileName(dbname_, *(expected.begin())));
  }

  // Recover in the order in which the logs were generated
  std::sort(logs.begin(), logs.end());
  for (size_t i = 0; i < logs.size(); i++) {
    s = RecoverLogFile(logs[i], (i == logs.size() - 1), save_manifest, edit,
                       &max_sequence);
    if (!s.ok()) {
      return s;
    }

    // The previous incarnation may not have written any MANIFEST
    // records after allocating this log number.  So we manually
    // update the file number allocation counter in VersionSet.
    versions_->MarkFileNumberUsed(logs[i]);
  }

  if (versions_->LastSequence() < max_sequence) {
    versions_->SetLastSequence(max_sequence);
  }

  return Status::OK();
}

Status DBImpl::RecoverLogFile(uint64_t log_number, bool last_log,
                              bool* save_manifest, VersionEdit* edit,
                              SequenceNumber* max_sequence) {
  struct LogReporter : public log::Reader::Reporter {
    Env* env;
    Logger* info_log;
    const char* fname;
    Status* status;  // null if options_.paranoid_checks==false
    void Corruption(size_t bytes, const Status& s) override {
      Log(info_log, "%s%s: dropping %d bytes; %s",
          (this->status == nullptr ? "(ignoring error) " : ""), fname,
          static_cast<int>(bytes), s.ToString().c_str());
      if (this->status != nullptr && this->status->ok()) *this->status = s;
    }
  };

  mutex_.AssertHeld();

  // Open the log file
  std::string fname = LogFileName(dbname_, log_number);
  SequentialFile* file;
  Status status = env_->NewSequentialFile(fname, &file);
  if (!status.ok()) {
    MaybeIgnoreError(&status);
    return status;
  }

  // Create the log reader.
  LogReporter reporter;
  reporter.env = env_;
  reporter.info_log = options_.info_log;
  reporter.fname = fname.c_str();
  reporter.status = (options_.paranoid_checks ? &status : nullptr);
  // We intentionally make log::Reader do checksumming even if
  // paranoid_checks==false so that corruptions cause entire commits
  // to be skipped instead of propagating bad information (like overly
  // large sequence numbers).
  log::Reader reader(file, &reporter, true /*checksum*/, 0 /*initial_offset*/);
  Log(options_.info_log, "Recovering log #%llu",
      (unsigned long long)log_number);

  // Read all the records and add to a memtable
  std::string scratch;
  Slice record;
  WriteBatch batch;
  int compactions = 0;
  MemTable* mem = nullptr;
  while (reader.ReadRecord(&record, &scratch) && status.ok()) {
    if (record.size() < 12) {
      reporter.Corruption(record.size(),
                          Status::Corruption("log record too small"));
      continue;
    }
    WriteBatchInternal::SetContents(&batch, record);

    if (mem == nullptr) {
      mem = new MemTable(internal_comparator_);
      mem->Ref();
    }
    status = WriteBatchInternal::InsertInto(&batch, mem);
    MaybeIgnoreError(&status);
    if (!status.ok()) {
      break;
    }
    const SequenceNumber last_seq = WriteBatchInternal::Sequence(&batch) +
                                    WriteBatchInternal::Count(&batch) - 1;
    if (last_seq > *max_sequence) {
      *max_sequence = last_seq;
    }

    if (mem->ApproximateMemoryUsage() > options_.write_buffer_size) {
      compactions++;
      *save_manifest = true;
      status = WriteLevel0Table(mem, edit, nullptr);
      mem->Unref();
      mem = nullptr;
      if (!status.ok()) {
        // Reflect errors immediately so that conditions like full
        // file-systems cause the DB::Open() to fail.
        break;
      }
    }
  }

  delete file;

  // See if we should keep reusing the last log file.
  if (status.ok() && options_.reuse_logs && last_log && compactions == 0) {
    assert(logfile_ == nullptr);
    assert(log_ == nullptr);
    assert(mem_ == nullptr);
    uint64_t lfile_size;
    if (env_->GetFileSize(fname, &lfile_size).ok() &&
        env_->NewAppendableFile(fname, &logfile_).ok()) {
      Log(options_.info_log, "Reusing old log %s \n", fname.c_str());
      log_ = new log::Writer(logfile_, lfile_size);
      logfile_number_ = log_number;
      if (mem != nullptr) {
        mem_ = mem;
        mem = nullptr;
      } else {
        // mem can be nullptr if lognum exists but was empty.
        mem_ = new MemTable(internal_comparator_);
        mem_->Ref();
      }
    }
  }

  if (mem != nullptr) {
    // mem did not get reused; compact it.
    if (status.ok()) {
      *save_manifest = true;
      status = WriteLevel0Table(mem, edit, nullptr);
    }
    mem->Unref();
  }

  return status;
}

Status DBImpl::WriteLevel0Table(MemTable* mem, VersionEdit* edit,
                                Version* base) {
  mutex_.AssertHeld();
  const uint64_t start_micros = env_->NowMicros();
  FileMetaData meta;
  meta.number = versions_->NewFileNumber();
  pending_outputs_.insert(meta.number);
  Iterator* iter = mem->NewIterator();
  Log(options_.info_log, "Level-0 table #%llu: started",
      (unsigned long long)meta.number);

  Status s;
  {
    mutex_.Unlock();
    s = BuildTable(dbname_, env_, options_, table_cache_, iter, &meta);
    mutex_.Lock();
  }

  Log(options_.info_log, "Level-0 table #%llu: %lld bytes %s",
      (unsigned long long)meta.number, (unsigned long long)meta.file_size,
      s.ToString().c_str());
  delete iter;
  pending_outputs_.erase(meta.number);

  // Note that if file_size is zero, the file has been deleted and
  // should not be added to the manifest.
  int level = 0;
  if (s.ok() && meta.file_size > 0) {
    const Slice min_user_key = meta.smallest.user_key();
    const Slice max_user_key = meta.largest.user_key();
    if (base != nullptr) {
      level = base->PickLevelForMemTableOutput(min_user_key, max_user_key);
    }
    edit->AddFile(level, meta.number, meta.file_size, meta.smallest,
                  meta.largest);
  }

  CompactionStats stats;
  stats.micros = env_->NowMicros() - start_micros;
  stats.bytes_written = meta.file_size;
  stats_[level].Add(stats);
  return s;
}

void DBImpl::CompactMemTable() {
  mutex_.AssertHeld();
  assert(imm_ != nullptr);

  // Save the contents of the memtable as a new Table
  VersionEdit edit;
  Version* base = versions_->current();
  base->Ref();
  Status s = WriteLevel0Table(imm_, &edit, base);
  base->Unref();

  if (s.ok() && shutting_down_.load(std::memory_order_acquire)) {
    s = Status::IOError("Deleting DB during memtable compaction");
  }

  // Replace immutable memtable with the generated Table
  if (s.ok()) {
    edit.SetPrevLogNumber(0);
    edit.SetLogNumber(logfile_number_);  // Earlier logs no longer needed
    s = versions_->LogAndApply(&edit, &mutex_);
  }

  if (s.ok()) {
    // Commit to the new state
    imm_->Unref();
    imm_ = nullptr;
    has_imm_.store(false, std::memory_order_release);
    DeleteObsoleteFiles();
  } else {
    RecordBackgroundError(s);
  }
}

void DBImpl::CompactRange(const Slice* begin, const Slice* end) {
  int max_level_with_files = 1;
  {
    MutexLock l(&mutex_);
    Version* base = versions_->current();
    for (int level = 1; level < config::kNumLevels; level++) {
      if (base->OverlapInLevel(level, begin, end)) {
        max_level_with_files = level;
      }
    }
  }
  TEST_CompactMemTable();  // TODO(sanjay): Skip if memtable does not overlap
  for (int level = 0; level < max_level_with_files; level++) {
    TEST_CompactRange(level, begin, end);
  }
}

void DBImpl::TEST_CompactRange(int level, const Slice* begin,
                               const Slice* end) {
  assert(level >= 0);
  assert(level + 1 < config::kNumLevels);

  InternalKey begin_storage, end_storage;

  ManualCompaction manual;
  manual.level = level;
  manual.done = false;
  if (begin == nullptr) {
    manual.begin = nullptr;
  } else {
    begin_storage = InternalKey(*begin, kMaxSequenceNumber, kValueTypeForSeek);
    manual.begin = &begin_storage;
  }
  if (end == nullptr) {
    manual.end = nullptr;
  } else {
    end_storage = InternalKey(*end, 0, static_cast<ValueType>(0));
    manual.end = &end_storage;
  }

  MutexLock l(&mutex_);
  while (!manual.done && !shutting_down_.load(std::memory_order_acquire) &&
         bg_error_.ok()) {
    if (manual_compaction_ == nullptr) {  // Idle
      manual_compaction_ = &manual;
      MaybeScheduleCompaction();
    } else {  // Running either my compaction or another compaction.
      background_work_finished_signal_.Wait();
    }
  }
  if (manual_compaction_ == &manual) {
    // Cancel my manual compaction since we aborted early for some reason.
    manual_compaction_ = nullptr;
  }
}

Status DBImpl::TEST_CompactMemTable() {
  // nullptr batch means just wait for earlier writes to be done
  Status s = Write(WriteOptions(), nullptr);
  if (s.ok()) {
    // Wait until the compaction completes
    MutexLock l(&mutex_);
    while (imm_ != nullptr && bg_error_.ok()) {
      background_work_finished_signal_.Wait();
    }
    if (imm_ != nullptr) {
      s = bg_error_;
    }
  }
  return s;
}

void DBImpl::RecordBackgroundError(const Status& s) {
  mutex_.AssertHeld();
  if (bg_error_.ok()) {
    bg_error_ = s;
    background_work_finished_signal_.SignalAll();
  }
}

void DBImpl::MaybeScheduleCompaction() {
  mutex_.AssertHeld();
  if (background_compaction_scheduled_) {
    // Already scheduled
  } else if (shutting_down_.load(std::memory_order_acquire)) {
    // DB is being deleted; no more background compactions
  } else if (!bg_error_.ok()) {
    // Already got an error; no more changes
  } else if (imm_ == nullptr && manual_compaction_ == nullptr &&
             !versions_->NeedsCompaction()) {
    // No work to be done
  } else {
    background_compaction_scheduled_ = true;
    env_->Schedule(&DBImpl::BGWork, this);
  }
}

void DBImpl::BGWork(void* db) {
  reinterpret_cast<DBImpl*>(db)->BackgroundCall();
}

void DBImpl::BackgroundCall() {
  MutexLock l(&mutex_);
  assert(background_compaction_scheduled_);
  if (shutting_down_.load(std::memory_order_acquire)) {
    // No more background work when shutting down.
  } else if (!bg_error_.ok()) {
    // No more background work after a background error.
  } else {
    BackgroundCompaction();
  }

  background_compaction_scheduled_ = false;

  // Previous compaction may have produced too many files in a level,
  // so reschedule another compaction if needed.
  MaybeScheduleCompaction();
  background_work_finished_signal_.SignalAll();
}

void DBImpl::BackgroundCompaction() {
  mutex_.AssertHeld();

  if (imm_ != nullptr) {
    CompactMemTable();
    return;
  }

  Compaction* c;
  bool is_manual = (manual_compaction_ != nullptr);
  InternalKey manual_end;
  if (is_manual) {
    ManualCompaction* m = manual_compaction_;
    c = versions_->CompactRange(m->level, m->begin, m->end);
    m->done = (c == nullptr);
    if (c != nullptr) {
      manual_end = c->input(0, c->num_input_files(0) - 1)->largest;
    }
    Log(options_.info_log,
        "Manual compaction at level-%d from %s .. %s; will stop at %s\n",
        m->level, (m->begin ? m->begin->DebugString().c_str() : "(begin)"),
        (m->end ? m->end->DebugString().c_str() : "(end)"),
        (m->done ? "(end)" : manual_end.DebugString().c_str()));
  } else {
    c = versions_->PickCompaction();
  }

  Status status;
  if (c == nullptr) {
    // Nothing to do
  } else if (!is_manual && c->IsTrivialMove()) {
    // Move file to next level
    assert(c->num_input_files(0) == 1);
    FileMetaData* f = c->input(0, 0);
    c->edit()->DeleteFile(c->level(), f->number);
    c->edit()->AddFile(c->level() + 1, f->number, f->file_size, f->smallest,
                       f->largest);
    status = versions_->LogAndApply(c->edit(), &mutex_);
    if (!status.ok()) {
      RecordBackgroundError(status);
    }
    VersionSet::LevelSummaryStorage tmp;
    Log(options_.info_log, "Moved #%lld to level-%d %lld bytes %s: %s\n",
        static_cast<unsigned long long>(f->number), c->level() + 1,
        static_cast<unsigned long long>(f->file_size),
        status.ToString().c_str(), versions_->LevelSummary(&tmp));
  } else {
    CompactionState* compact = new CompactionState(c);
    status = DoCompactionWork(compact);
    if (!status.ok()) {
      RecordBackgroundError(status);
    }
    CleanupCompaction(compact);
    c->ReleaseInputs();
    DeleteObsoleteFiles();
  }
  delete c;

  if (status.ok()) {
    // Done
  } else if (shutting_down_.load(std::memory_order_acquire)) {
    // Ignore compaction errors found during shutting down
  } else {
    Log(options_.info_log, "Compaction error: %s", status.ToString().c_str());
  }

  if (is_manual) {
    ManualCompaction* m = manual_compaction_;
    if (!status.ok()) {
      m->done = true;
    }
    if (!m->done) {
      // We only compacted part of the requested range.  Update *m
      // to the range that is left to be compacted.
      m->tmp_storage = manual_end;
      m->begin = &m->tmp_storage;
    }
    manual_compaction_ = nullptr;
  }
}

void DBImpl::CleanupCompaction(CompactionState* compact) {
  mutex_.AssertHeld();
  if (compact->builder != nullptr) {
    // May happen if we get a shutdown call in the middle of compaction
    compact->builder->Abandon();
    delete compact->builder;
  } else {
    assert(compact->outfile == nullptr);
  }
  delete compact->outfile;
  for (size_t i = 0; i < compact->outputs.size(); i++) {
    const CompactionState::Output& out = compact->outputs[i];
    pending_outputs_.erase(out.number);
  }
  delete compact;
}

Status DBImpl::OpenCompactionOutputFile(CompactionState* compact) {
  assert(compact != nullptr);
  assert(compact->builder == nullptr);
  uint64_t file_number;
  {
    mutex_.Lock();
    file_number = versions_->NewFileNumber();
    pending_outputs_.insert(file_number);
    CompactionState::Output out;
    out.number = file_number;
    out.smallest.Clear();
    out.largest.Clear();
    compact->outputs.push_back(out);
    mutex_.Unlock();
  }

  // Make the output file
  std::string fname = TableFileName(dbname_, file_number);
  Status s = env_->NewWritableFile(fname, &compact->outfile);
  if (s.ok()) {
    compact->builder = new TableBuilder(options_, compact->outfile);
  }
  return s;
}

Status DBImpl::FinishCompactionOutputFile(CompactionState* compact,
                                          Iterator* input) {
  assert(compact != nullptr);
  assert(compact->outfile != nullptr);
  assert(compact->builder != nullptr);

  const uint64_t output_number = compact->current_output()->number;
  assert(output_number != 0);

  // Check for iterator errors
  Status s = input->status();
  const uint64_t current_entries = compact->builder->NumEntries();
  if (s.ok()) {
    s = compact->builder->Finish();
  } else {
    compact->builder->Abandon();
  }
  const uint64_t current_bytes = compact->builder->FileSize();
  compact->current_output()->file_size = current_bytes;
  compact->total_bytes += current_bytes;
  delete compact->builder;
  compact->builder = nullptr;

  // Finish and check for file errors
  if (s.ok()) {
    s = compact->outfile->Sync();
  }
  if (s.ok()) {
    s = compact->outfile->Close();
  }
  delete compact->outfile;
  compact->outfile = nullptr;

  if (s.ok() && current_entries > 0) {
    // Verify that the table is usable
    Iterator* iter =
        table_cache_->NewIterator(ReadOptions(), output_number, current_bytes);
    s = iter->status();
    delete iter;
    if (s.ok()) {
      Log(options_.info_log, "Generated table #%llu@%d: %lld keys, %lld bytes",
          (unsigned long long)output_number, compact->compaction->level(),
          (unsigned long long)current_entries,
          (unsigned long long)current_bytes);
    }
  }
  return s;
}

Status DBImpl::InstallCompactionResults(CompactionState* compact) {
  mutex_.AssertHeld();
  Log(options_.info_log, "Compacted %d@%d + %d@%d files => %lld bytes",
      compact->compaction->num_input_files(0), compact->compaction->level(),
      compact->compaction->num_input_files(1), compact->compaction->level() + 1,
      static_cast<long long>(compact->total_bytes));

  // Add compaction outputs
  compact->compaction->AddInputDeletions(compact->compaction->edit());
  const int level = compact->compaction->level();
  for (size_t i = 0; i < compact->outputs.size(); i++) {
    const CompactionState::Output& out = compact->outputs[i];
    compact->compaction->edit()->AddFile(level + 1, out.number, out.file_size,
                                         out.smallest, out.largest);
  }
  return versions_->LogAndApply(compact->compaction->edit(), &mutex_);
}

Status DBImpl::DoCompactionWork(CompactionState* compact) {
  const uint64_t start_micros = env_->NowMicros();
  int64_t imm_micros = 0;  // Micros spent doing imm_ compactions

  Log(options_.info_log, "Compacting %d@%d + %d@%d files",
      compact->compaction->num_input_files(0), compact->compaction->level(),
      compact->compaction->num_input_files(1),
      compact->compaction->level() + 1);

  assert(versions_->NumLevelFiles(compact->compaction->level()) > 0);
  assert(compact->builder == nullptr);
  assert(compact->outfile == nullptr);
  if (snapshots_.empty()) {
    compact->smallest_snapshot = versions_->LastSequence();
  } else {
    compact->smallest_snapshot = snapshots_.oldest()->sequence_number();
  }

  Iterator* input = versions_->MakeInputIterator(compact->compaction);

  // Release mutex while we're actually doing the compaction work
  mutex_.Unlock();

  input->SeekToFirst();
  Status status;
  ParsedInternalKey ikey;
  std::string current_user_key;
  bool has_current_user_key = false;
  SequenceNumber last_sequence_for_key = kMaxSequenceNumber;
  while (input->Valid() && !shutting_down_.load(std::memory_order_acquire)) {
    // Prioritize immutable compaction work
    if (has_imm_.load(std::memory_order_relaxed)) {
      const uint64_t imm_start = env_->NowMicros();
      mutex_.Lock();
      if (imm_ != nullptr) {
        CompactMemTable();
        // Wake up MakeRoomForWrite() if necessary.
        background_work_finished_signal_.SignalAll();
      }
      mutex_.Unlock();
      imm_micros += (env_->NowMicros() - imm_start);
    }

    Slice key = input->key();
    if (compact->compaction->ShouldStopBefore(key) &&
        compact->builder != nullptr) {
      status = FinishCompactionOutputFile(compact, input);
      if (!status.ok()) {
        break;
      }
    }

    // Handle key/value, add to state, etc.
    bool drop = false;
    if (!ParseInternalKey(key, &ikey)) {
      // Do not hide error keys
      current_user_key.clear();
      has_current_user_key = false;
      last_sequence_for_key = kMaxSequenceNumber;
    } else {
      if (!has_current_user_key ||
          user_comparator()->Compare(ikey.user_key, Slice(current_user_key)) !=
              0) {
        // First occurrence of this user key
        current_user_key.assign(ikey.user_key.data(), ikey.user_key.size());
        has_current_user_key = true;
        last_sequence_for_key = kMaxSequenceNumber;
      }

      if (last_sequence_for_key <= compact->smallest_snapshot) {
        // Hidden by an newer entry for same user key
        drop = true;  // (A)
      } else if (ikey.type == kTypeDeletion &&
                 ikey.sequence <= compact->smallest_snapshot &&
                 compact->compaction->IsBaseLevelForKey(ikey.user_key)) {
        // For this user key:
        // (1) there is no data in higher levels
        // (2) data in lower levels will have larger sequence numbers
        // (3) data in layers that are being compacted here and have
        //     smaller sequence numbers will be dropped in the next
        //     few iterations of this loop (by rule (A) above).
        // Therefore this deletion marker is obsolete and can be dropped.
        drop = true;
      }

      last_sequence_for_key = ikey.sequence;
    }
#if 0
    Log(options_.info_log,
        "  Compact: %s, seq %d, type: %d %d, drop: %d, is_base: %d, "
        "%d smallest_snapshot: %d",
        ikey.user_key.ToString().c_str(),
        (int)ikey.sequence, ikey.type, kTypeValue, drop,
        compact->compaction->IsBaseLevelForKey(ikey.user_key),
        (int)last_sequence_for_key, (int)compact->smallest_snapshot);
#endif

    if (!drop) {
      // Open output file if necessary
      if (compact->builder == nullptr) {
        status = OpenCompactionOutputFile(compact);
        if (!status.ok()) {
          break;
        }
      }
      if (compact->builder->NumEntries() == 0) {
        compact->current_output()->smallest.DecodeFrom(key);
      }
      compact->current_output()->largest.DecodeFrom(key);
      compact->builder->Add(key, input->value());

      // Close output file if it is big enough
      if (compact->builder->FileSize() >=
          compact->compaction->MaxOutputFileSize()) {
        status = FinishCompactionOutputFile(compact, input);
        if (!status.ok()) {
          break;
        }
      }
    }

    input->Next();
  }

  if (status.ok() && shutting_down_.load(std::memory_order_acquire)) {
    status = Status::IOError("Deleting DB during compaction");
  }
  if (status.ok() && compact->builder != nullptr) {
    status = FinishCompactionOutputFile(compact, input);
  }
  if (status.ok()) {
    status = input->status();
  }
  delete input;
  input = nullptr;

  CompactionStats stats;
  stats.micros = env_->NowMicros() - start_micros - imm_micros;
  for (int which = 0; which < 2; which++) {
    for (int i = 0; i < compact->compaction->num_input_files(which); i++) {
      stats.bytes_read += compact->compaction->input(which, i)->file_size;
    }
  }
  for (size_t i = 0; i < compact->outputs.size(); i++) {
    stats.bytes_written += compact->outputs[i].file_size;
  }

  mutex_.Lock();
  stats_[compact->compaction->level() + 1].Add(stats);

  if (status.ok()) {
    status = InstallCompactionResults(compact);
  }
  if (!status.ok()) {
    RecordBackgroundError(status);
  }
  VersionSet::LevelSummaryStorage tmp;
  Log(options_.info_log, "compacted to: %s", versions_->LevelSummary(&tmp));
  return status;
}

namespace {

struct IterState {
  port::Mutex* const mu;
  Version* const version GUARDED_BY(mu);
  MemTable* const mem GUARDED_BY(mu);
  MemTable* const imm GUARDED_BY(mu);

  IterState(port::Mutex* mutex, MemTable* mem, MemTable* imm, Version* version)
      : mu(mutex), version(version), mem(mem), imm(imm) {}
};

static void CleanupIteratorState(void* arg1, void* arg2) {
  IterState* state = reinterpret_cast<IterState*>(arg1);
  state->mu->Lock();
  state->mem->Unref();
  if (state->imm != nullptr) state->imm->Unref();
  state->version->Unref();
  state->mu->Unlock();
  delete state;
}

}  // anonymous namespace

Iterator* DBImpl::NewInternalIterator(const ReadOptions& options,
                                      SequenceNumber* latest_snapshot,
                                      uint32_t* seed) {
  mutex_.Lock();
  *latest_snapshot = versions_->LastSequence();

  // Collect together all needed child iterators
  std::vector<Iterator*> list;
  list.push_back(mem_->NewIterator());
  mem_->Ref();
  if (imm_ != nullptr) {
    list.push_back(imm_->NewIterator());
    imm_->Ref();
  }
  versions_->current()->AddIterators(options, &list);
  Iterator* internal_iter =
      NewMergingIterator(&internal_comparator_, &list[0], list.size());
  versions_->current()->Ref();

  IterState* cleanup = new IterState(&mutex_, mem_, imm_, versions_->current());
  internal_iter->RegisterCleanup(CleanupIteratorState, cleanup, nullptr);

  *seed = ++seed_;
  mutex_.Unlock();
  return internal_iter;
}

Iterator* DBImpl::TEST_NewInternalIterator() {
  SequenceNumber ignored;
  uint32_t ignored_seed;
  return NewInternalIterator(ReadOptions(), &ignored, &ignored_seed);
}

int64_t DBImpl::TEST_MaxNextLevelOverlappingBytes() {
  MutexLock l(&mutex_);
  return versions_->MaxNextLevelOverlappingBytes();
}

Status DBImpl::Get(const ReadOptions& options, const Slice& key,
                   std::string* value) {
  Status s;
  MutexLock l(&mutex_);
  SequenceNumber snapshot;
  if (options.snapshot != nullptr) {
    snapshot =
        static_cast<const SnapshotImpl*>(options.snapshot)->sequence_number();
  } else {
    snapshot = versions_->LastSequence();
  }

  MemTable* mem = mem_;
  MemTable* imm = imm_;
  Version* current = versions_->current();
  mem->Ref();
  if (imm != nullptr) imm->Ref();
  current->Ref();

  bool have_stat_update = false;
  Version::GetStats stats;

  // Unlock while reading from files and memtables
  {
    mutex_.Unlock();
    // First look in the memtable, then in the immutable memtable (if any).
    LookupKey lkey(key, snapshot);
    if (mem->Get(lkey, value, &s)) {
      // Done
    } else if (imm != nullptr && imm->Get(lkey, value, &s)) {
      // Done
    } else {
      s = current->Get(options, lkey, value, &stats);
      have_stat_update = true;
    }
    mutex_.Lock();
  }

  if (have_stat_update && current->UpdateStats(stats)) {
    MaybeScheduleCompaction();
  }
  mem->Unref();
  if (imm != nullptr) imm->Unref();
  current->Unref();
  return s;
}

Iterator* DBImpl::NewIterator(const ReadOptions& options) {
  SequenceNumber latest_snapshot;
  uint32_t seed;
  Iterator* iter = NewInternalIterator(options, &latest_snapshot, &seed);
  return NewDBIterator(this, user_comparator(), iter,
                       (options.snapshot != nullptr
                            ? static_cast<const SnapshotImpl*>(options.snapshot)
                                  ->sequence_number()
                            : latest_snapshot),
                       seed);
}

void DBImpl::RecordReadSample(Slice key) {
  MutexLock l(&mutex_);
  if (versions_->current()->RecordReadSample(key)) {
    MaybeScheduleCompaction();
  }
}

const Snapshot* DBImpl::GetSnapshot() {
  MutexLock l(&mutex_);
  return snapshots_.New(versions_->LastSequence());
}

void DBImpl::ReleaseSnapshot(const Snapshot* snapshot) {
  MutexLock l(&mutex_);
  snapshots_.Delete(static_cast<const SnapshotImpl*>(snapshot));
}

// Convenience methods
Status DBImpl::Put(const WriteOptions& o, const Slice& key, const Slice& val) {
  return DB::Put(o, key, val);
}

Status DBImpl::Delete(const WriteOptions& options, const Slice& key) {
  return DB::Delete(options, key);
}

Status DBImpl::Write(const WriteOptions& options, WriteBatch* updates) {
  Writer w(&mutex_);
  w.batch = updates;
  w.sync = options.sync;
  w.done = false;

  MutexLock l(&mutex_);
  writers_.push_back(&w);
  while (!w.done && &w != writers_.front()) {
    w.cv.Wait();
  }
  if (w.done) {
    return w.status;
  }

  // May temporarily unlock and wait.
  Status status = MakeRoomForWrite(updates == nullptr);
  uint64_t last_sequence = versions_->LastSequence();
  Writer* last_writer = &w;
  if (status.ok() && updates != nullptr) {  // nullptr batch is for compactions
    WriteBatch* updates = BuildBatchGroup(&last_writer);
    WriteBatchInternal::SetSequence(updates, last_sequence + 1);
    last_sequence += WriteBatchInternal::Count(updates);

    // Add to log and apply to memtable.  We can release the lock
    // during this phase since &w is currently responsible for logging
    // and protects against concurrent loggers and concurrent writes
    // into mem_.
    {
      mutex_.Unlock();
      status = log_->AddRecord(WriteBatchInternal::Contents(updates));
      bool sync_error = false;
      if (status.ok() && options.sync) {
        status = logfile_->Sync();
        if (!status.ok()) {
          sync_error = true;
        }
      }
      if (status.ok()) {
        status = WriteBatchInternal::InsertInto(updates, mem_);
      }
      mutex_.Lock();
      if (sync_error) {
        // The state of the log file is indeterminate: the log record we
        // just added may or may not show up when the DB is re-opened.
        // So we force the DB into a mode where all future writes fail.
        RecordBackgroundError(status);
      }
    }
    if (updates == tmp_batch_) tmp_batch_->Clear();

    versions_->SetLastSequence(last_sequence);
  }

  while (true) {
    Writer* ready = writers_.front();
    writers_.pop_front();
    if (ready != &w) {
      ready->status = status;
      ready->done = true;
      ready->cv.Signal();
    }
    if (ready == last_writer) break;
  }

  // Notify new head of write queue
  if (!writers_.empty()) {
    writers_.front()->cv.Signal();
  }

  return status;
}

// REQUIRES: Writer list must be non-empty
// REQUIRES: First writer must have a non-null batch
WriteBatch* DBImpl::BuildBatchGroup(Writer** last_writer) {
  mutex_.AssertHeld();
  assert(!writers_.empty());
  Writer* first = writers_.front();
  WriteBatch* result = first->batch;
  assert(result != nullptr);

  size_t size = WriteBatchInternal::ByteSize(first->batch);

  // Allow the group to grow up to a maximum size, but if the
  // original write is small, limit the growth so we do not slow
  // down the small write too much.
  size_t max_size = 1 << 20;
  if (size <= (128 << 10)) {
    max_size = size + (128 << 10);
  }

  *last_writer = first;
  std::deque<Writer*>::iterator iter = writers_.begin();
  ++iter;  // Advance past "first"
  for (; iter != writers_.end(); ++iter) {
    Writer* w = *iter;
    if (w->sync && !first->sync) {
      // Do not include a sync write into a batch handled by a non-sync write.
      break;
    }

    if (w->batch != nullptr) {
      size += WriteBatchInternal::ByteSize(w->batch);
      if (size > max_size) {
        // Do not make batch too big
        break;
      }

      // Append to *result
      if (result == first->batch) {
        // Switch to temporary batch instead of disturbing caller's batch
        result = tmp_batch_;
        assert(WriteBatchInternal::Count(result) == 0);
        WriteBatchInternal::Append(result, first->batch);
      }
      WriteBatchInternal::Append(result, w->batch);
    }
    *last_writer = w;
  }
  return result;
}

// REQUIRES: mutex_ is held
// REQUIRES: this thread is currently at the front of the writer queue
Status DBImpl::MakeRoomForWrite(bool force) {
  mutex_.AssertHeld();
  assert(!writers_.empty());
  bool allow_delay = !force;
  Status s;
  while (true) {
    if (!bg_error_.ok()) {
      // Yield previous error
      s = bg_error_;
      break;
    } else if (allow_delay && versions_->NumLevelFiles(0) >=
                                  config::kL0_SlowdownWritesTrigger) {
      // We are getting close to hitting a hard limit on the number of
      // L0 files.  Rather than delaying a single write by several
      // seconds when we hit the hard limit, start delaying each
      // individual write by 1ms to reduce latency variance.  Also,
      // this delay hands over some CPU to the compaction thread in
      // case it is sharing the same core as the writer.
      mutex_.Unlock();
      env_->SleepForMicroseconds(1000);
      allow_delay = false;  // Do not delay a single write more than once
      mutex_.Lock();
    } else if (!force &&
               (mem_->ApproximateMemoryUsage() <= options_.write_buffer_size)) {
      // There is room in current memtable
      break;
    } else if (imm_ != nullptr) {
      // We have filled up the current memtable, but the previous
      // one is still being compacted, so we wait.
      Log(options_.info_log, "Current memtable full; waiting...\n");
      background_work_finished_signal_.Wait();
    } else if (versions_->NumLevelFiles(0) >= config::kL0_StopWritesTrigger) {
      // There are too many level-0 files.
      Log(options_.info_log, "Too many L0 files; waiting...\n");
      background_work_finished_signal_.Wait();
    } else {
      // Attempt to switch to a new memtable and trigger compaction of old
      assert(versions_->PrevLogNumber() == 0);
      uint64_t new_log_number = versions_->NewFileNumber();
      WritableFile* lfile = nullptr;
      s = env_->NewWritableFile(LogFileName(dbname_, new_log_number), &lfile);
      if (!s.ok()) {
        // Avoid chewing through file number space in a tight loop.
        versions_->ReuseFileNumber(new_log_number);
        break;
      }
      delete log_;
      delete logfile_;
      logfile_ = lfile;
      logfile_number_ = new_log_number;
      log_ = new log::Writer(lfile);
      imm_ = mem_;
      has_imm_.store(true, std::memory_order_release);
      mem_ = new MemTable(internal_comparator_);
      mem_->Ref();
      force = false;  // Do not force another compaction if have room
      MaybeScheduleCompaction();
    }
  }
  return s;
}

bool DBImpl::GetProperty(const Slice& property, std::string* value) {
  value->clear();

  MutexLock l(&mutex_);
  Slice in = property;
  Slice prefix("leveldb.");
  if (!in.starts_with(prefix)) return false;
  in.remove_prefix(prefix.size());

  if (in.starts_with("num-files-at-level")) {
    in.remove_prefix(strlen("num-files-at-level"));
    uint64_t level;
    bool ok = ConsumeDecimalNumber(&in, &level) && in.empty();
    if (!ok || level >= config::kNumLevels) {
      return false;
    } else {
      char buf[100];
      snprintf(buf, sizeof(buf), "%d",
               versions_->NumLevelFiles(static_cast<int>(level)));
      *value = buf;
      return true;
    }
  } else if (in == "stats") {
    char buf[200];
    snprintf(buf, sizeof(buf),
             "                               Compactions\n"
             "Level  Files Size(MB) Time(sec) Read(MB) Write(MB)\n"
             "--------------------------------------------------\n");
    value->append(buf);
    for (int level = 0; level < config::kNumLevels; level++) {
      int files = versions_->NumLevelFiles(level);
      if (stats_[level].micros > 0 || files > 0) {
        snprintf(buf, sizeof(buf), "%3d %8d %8.0f %9.0f %8.0f %9.0f\n", level,
                 files, versions_->NumLevelBytes(level) / 1048576.0,
                 stats_[level].micros / 1e6,
                 stats_[level].bytes_read / 1048576.0,
                 stats_[level].bytes_written / 1048576.0);
        value->append(buf);
      }
    }
    return true;
  } else if (in == "sstables") {
    *value = versions_->current()->DebugString();
    return true;
  } else if (in == "approximate-memory-usage") {
    size_t total_usage = options_.block_cache->TotalCharge();
    if (mem_) {
      total_usage += mem_->ApproximateMemoryUsage();
    }
    if (imm_) {
      total_usage += imm_->ApproximateMemoryUsage();
    }
    char buf[50];
    snprintf(buf, sizeof(buf), "%llu",
             static_cast<unsigned long long>(total_usage));
    value->append(buf);
    return true;
  }

  return false;
}

void DBImpl::GetApproximateSizes(const Range* range, int n, uint64_t* sizes) {
  // TODO(opt): better implementation
  MutexLock l(&mutex_);
  Version* v = versions_->current();
  v->Ref();

  for (int i = 0; i < n; i++) {
    // Convert user_key into a corresponding internal key.
    InternalKey k1(range[i].start, kMaxSequenceNumber, kValueTypeForSeek);
    InternalKey k2(range[i].limit, kMaxSequenceNumber, kValueTypeForSeek);
    uint64_t start = versions_->ApproximateOffsetOf(v, k1);
    uint64_t limit = versions_->ApproximateOffsetOf(v, k2);
    sizes[i] = (limit >= start ? limit - start : 0);
  }

  v->Unref();
}

// Default implementations of convenience methods that subclasses of DB
// can call if they wish
Status DB::Put(const WriteOptions& opt, const Slice& key, const Slice& value) {
  WriteBatch batch;
  batch.Put(key, value);
  return Write(opt, &batch);
}

Status DB::Delete(const WriteOptions& opt, const Slice& key) {
  WriteBatch batch;
  batch.Delete(key);
  return Write(opt, &batch);
}

DB::~DB() = default;

Status DB::Open(const Options& options, const std::string& dbname, DB** dbptr) {
  *dbptr = nullptr;

  DBImpl* impl = new DBImpl(options, dbname);
  impl->mutex_.Lock();
  VersionEdit edit;
  // Recover handles create_if_missing, error_if_exists
  bool save_manifest = false;
  Status s = impl->Recover(&edit, &save_manifest);
  if (s.ok() && impl->mem_ == nullptr) {
    // Create new log and a corresponding memtable.
    uint64_t new_log_number = impl->versions_->NewFileNumber();
    WritableFile* lfile;
    s = options.env->NewWritableFile(LogFileName(dbname, new_log_number),
                                     &lfile);
    if (s.ok()) {
      edit.SetLogNumber(new_log_number);
      impl->logfile_ = lfile;
      impl->logfile_number_ = new_log_number;
      impl->log_ = new log::Writer(lfile);
      impl->mem_ = new MemTable(impl->internal_comparator_);
      impl->mem_->Ref();
    }
  }
  if (s.ok() && save_manifest) {
    edit.SetPrevLogNumber(0);  // No older logs needed after recovery.
    edit.SetLogNumber(impl->logfile_number_);
    s = impl->versions_->LogAndApply(&edit, &impl->mutex_);
  }
  if (s.ok()) {
    impl->DeleteObsoleteFiles();
    impl->MaybeScheduleCompaction();
  }
  impl->mutex_.Unlock();
  if (s.ok()) {
    assert(impl->mem_ != nullptr);
    *dbptr = impl;
  } else {
    delete impl;
  }
  return s;
}

Snapshot::~Snapshot() = default;

Status DestroyDB(const std::string& dbname, const Options& options) {
  Env* env = options.env;
  std::vector<std::string> filenames;
  Status result = env->GetChildren(dbname, &filenames);
  if (!result.ok()) {
    // Ignore error in case directory does not exist
    return Status::OK();
  }

  FileLock* lock;
  const std::string lockname = LockFileName(dbname);
  result = env->LockFile(lockname, &lock);
  if (result.ok()) {
    uint64_t number;
    FileType type;
    for (size_t i = 0; i < filenames.size(); i++) {
      if (ParseFileName(filenames[i], &number, &type) &&
          type != kDBLockFile) {  // Lock file will be deleted at end
        Status del = env->DeleteFile(dbname + "/" + filenames[i]);
        if (result.ok() && !del.ok()) {
          result = del;
        }
      }
    }
    env->UnlockFile(lock);  // Ignore error since state is already gone
    env->DeleteFile(lockname);
    env->DeleteDir(dbname);  // Ignore error in case dir contains other files
  }
  return result;
}

}  // namespace leveldb<|MERGE_RESOLUTION|>--- conflicted
+++ resolved
@@ -238,15 +238,10 @@
   versions_->AddLiveFiles(&live);
 
   std::vector<std::string> filenames;
-<<<<<<< HEAD
   env_->GetChildren(dbname_, &filenames); // Ignoring errors on purpose
 
   // Unlock while deleting obsolete files
   mutex_.Unlock();
-
-=======
-  env_->GetChildren(dbname_, &filenames);  // Ignoring errors on purpose
->>>>>>> c00e177f
   uint64_t number;
   FileType type;
   for (size_t i = 0; i < filenames.size(); i++) {
